0.1.4.dev
~~~~~~~~~
<<<<<<< HEAD
- Popups allow unicode.  @apatil
- Custom popup width width.  @ocefpaf
=======
- Support for https protocol.  @apatil
- Custom popup width.  @ocefpaf
>>>>>>> 8f2df62e
- Support multiPolyLine.  @scari
- Added max and min zoom keywords.  @Paradoxeuh


Bug Fixes

- Remove margins from leaflet-tiles (Fixes #64).  @lennart0901
- Template not found on Windows OSes (Fixes #50).  @Paradoxeuh
- Using WMS layer on python 3.  @ocefpaf

0.1.3
~~~~~
- Color markers.  @birdage
- Bootstrap glyphicon marker icons.  @birdage
- Clustered markers.  @birdage
- WMS tile support.  @birdage
- 253 sequential Colorbrewer support.  @adamrpah
- Python 3 support.  @tbicr
- Update leaflet.js to 0.7.  @jmduke
- Add support for lines.  @jwass
- Allow rendering with custom template.  @samatjain
- MapQuest Open tilesets.  @samatjain

Bug Fixes

- Account for custom Vincent popup padding.  @corbt
- Simple popups correctly escape internal quotes.  @corbt
- Add encoding specification.  @jmduke
- Reverted change to mathchColor (fix choropleth coloring).  @roycoding
- Changed default no-data fill to null/no-fill.  @wrobstory
- Fixed issue with counties TopoJSON.  @wrobstory

0.1.2
~~~~~
- First release.  @wrobstory
- New tile templates.  @wrobstory
- TopoJSON functionality.  @wrobstory
- Vincent/Vega charts as popups.  @wrobstory
- GeoJSON overlays.  @wrobstory
- Click to add markers (popover Lat/Lng functionality).  @wrobstory
- Simple and Circle markers.  @wrobstory<|MERGE_RESOLUTION|>--- conflicted
+++ resolved
@@ -1,12 +1,6 @@
 0.1.4.dev
-~~~~~~~~~
-<<<<<<< HEAD
 - Popups allow unicode.  @apatil
 - Custom popup width width.  @ocefpaf
-=======
-- Support for https protocol.  @apatil
-- Custom popup width.  @ocefpaf
->>>>>>> 8f2df62e
 - Support multiPolyLine.  @scari
 - Added max and min zoom keywords.  @Paradoxeuh
 
