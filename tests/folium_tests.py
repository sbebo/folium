# -*- coding: utf-8 -*-
"""
Folium Tests
-------

"""
import json
import mock
import pandas as pd
import nose.tools as nt
import jinja2
from jinja2 import Environment, PackageLoader
import vincent
import folium
from folium.six import PY3
from folium.plugins import ScrollZoomToggler, MarkerCluster
from test_plugins import testPlugins

def setup_data():
    """Import economic data for testing."""
    with open('us-counties.json', 'r') as f:
        get_id = json.load(f)

    county_codes = [x['id'] for x in get_id['features']]
    county_df = pd.DataFrame({'FIPS_Code': county_codes}, dtype=str)

    # Read into Dataframe, cast to string for consistency.
    df = pd.read_csv('us_county_data.csv', na_values=[' '])
    df['FIPS_Code'] = df['FIPS_Code'].astype(str)

    # Perform an inner join, pad NA's with data from nearest county.
    merged = pd.merge(df, county_df, on='FIPS_Code', how='inner')
    return merged.fillna(method='pad')


def test_get_templates():
    """Test template getting."""

    env = folium.utilities.get_templates()
    nt.assert_is_instance(env, jinja2.environment.Environment)


class testFolium(object):
    """Test class for the Folium library."""

    def setup(self):
        """Setup Folium Map."""
        with mock.patch('folium.folium.uuid4') as uuid4:
            uuid4().hex = '0' * 32
            self.map = folium.Map(location=[45.5236, -122.6750], width=900,
                                  height=400, max_zoom=20, zoom_start=4)
        self.env = Environment(loader=PackageLoader('folium', 'templates'))

    def test_init(self):
        """Test map initialization."""

        assert self.map.map_type == 'base'
        assert self.map.mark_cnt == {}
        assert self.map.location == [45.5236, -122.6750]
        assert self.map.map_size == {'width': 900, 'height': 400}

        tmpl = {'Tiles': 'https://{s}.tile.openstreetmap.org/{z}/{x}/{y}.png',
                'attr': ('Map data (c) <a href="http://openstreetmap.org">'
                         'OpenStreetMap</a> contributors'),
                'map_id': 'folium_' + '0' * 32,
                'lat': 45.5236,
                'lon': -122.675,
                'max_zoom': 20,
                'size': 'style="width: 900px; height: 400px"',
                'zoom_level': 4,
                'tile_layers': [],
                'wms_layers': [],
                'image_layers': [],
                'min_zoom': 1,
                'min_lat': -90,
                'max_lat': 90,
                'min_lon': -180,
                'max_lon': 180}

        assert self.map.template_vars == tmpl

    def test_cloudmade(self):
        """Test cloudmade tiles and the API key."""

        nt.assert_raises(ValueError, callableObj=folium.Map,
                         location=[45.5236, -122.6750], tiles='cloudmade')

        map = folium.Map(location=[45.5236, -122.6750], tiles='cloudmade',
                         API_key='###')
        assert map.template_vars['Tiles'] == ('http://{s}.tile.cloudmade.com'
                                              '/###/997/256/{z}/{x}/{y}.png')

    def test_builtin_tile(self):
        """Test custom maptiles."""

        default_tiles = ['OpenStreetMap', 'Stamen Terrain', 'Stamen Toner']
        for tiles in default_tiles:
            map = folium.Map(location=[45.5236, -122.6750], tiles=tiles)
            tiles = ''.join(tiles.lower().strip().split())
            url = map.tile_types[tiles]['templ'].render()
            attr = map.tile_types[tiles]['attr'].render()

            assert map.template_vars['Tiles'] == url
            assert map.template_vars['attr'] == attr

    def test_custom_tile(self):
        """Test custom tile URLs."""

        url = 'http://{s}.custom_tiles.org/{z}/{x}/{y}.png'
        attr = 'Attribution for custom tiles'

        nt.assert_raises(ValueError, callableObj=folium.Map,
                         location=[45.5236, -122.6750], tiles=url)

        map = folium.Map(location=[45.52, -122.67], tiles=url, attr=attr)
        assert map.template_vars['Tiles'] == url
        assert map.template_vars['attr'] == attr

    def test_wms_layer(self):
        """Test WMS layer URLs."""

        map = folium.Map(location=[44, -73], zoom_start=3)
        wms_url = 'http://gis.srh.noaa.gov/arcgis/services/NDFDTemps/'
        wms_url += 'MapServer/WMSServer'
        wms_name = "Temperature"
        wms_layers = 16
        wms_format = "image/png"
        map.add_wms_layer(wms_name=wms_name,
                          wms_url=wms_url,
                          wms_format=wms_format,
                          wms_layers=wms_layers,
                          wms_transparent=True)

        wms_temp = self.env.get_template('wms_layer.js')
        wms = wms_temp.render({'wms_name': wms_name,
                               'wms_url': wms_url,
                               'wms_format': wms_format,
                               'wms_layer_names': wms_layers,
                               'wms_transparent': 'true'})
        assert map.template_vars['wms_layers'][0] == wms

    def test_simple_marker(self):
        """Test simple marker addition."""

        mark_templ = self.env.get_template('simple_marker.js')
        popup_templ = self.env.get_template('simple_popup.js')

        # Single Simple marker.
        self.map.simple_marker(location=[45.50, -122.7])
        mark_1 = mark_templ.render({'marker': 'marker_1', 'lat': 45.50,
                                    'lon': -122.7,
                                    'icon': "{'icon':marker_1_icon}"})
        assert self.map.template_vars['custom_markers'][0][1] == mark_1
        assert self.map.template_vars['custom_markers'][0][2] == ""

        # Test Simple marker addition.
        self.map.simple_marker(location=[45.60, -122.8], popup='Hi')
        mark_2 = mark_templ.render({'marker': 'marker_2', 'lat': 45.60,
                                    'lon': -122.8,
                                    'icon': "{'icon':marker_2_icon}"})
        popup_2 = popup_templ.render({'pop_name': 'marker_2',
                                      'pop_txt': json.dumps('Hi'),
                                      'width': 300})
        assert self.map.mark_cnt['simple'] == 2
        assert self.map.template_vars['custom_markers'][1][1] == mark_2
        assert self.map.template_vars['custom_markers'][1][2] == popup_2

        # Test no popup.
        self.map.simple_marker(location=[45.60, -122.8])
        nopopup = ''
        assert self.map.template_vars['custom_markers'][2][2] == nopopup

    def test_circle_marker(self):
        """Test circle marker additions."""

        circ_templ = self.env.get_template('circle_marker.js')

        # Single Circle marker.
        self.map.circle_marker(location=[45.60, -122.8], popup='Hi')
        circle_1 = circ_templ.render({'circle': 'circle_1', 'lat': 45.60,
                                      'lon': -122.8, 'radius': 500,
                                      'line_color': 'black',
                                      'fill_color': 'black',
                                      'fill_opacity': 0.6})
        assert self.map.template_vars['markers'][0][0] == circle_1

        # Second circle marker.
        self.map.circle_marker(location=[45.70, -122.9], popup='Hi')
        circle_2 = circ_templ.render({'circle': 'circle_2', 'lat': 45.70,
                                      'lon': -122.9, 'radius': 500,
                                      'line_color': 'black',
                                      'fill_color': 'black',
                                      'fill_opacity': 0.6})
        assert self.map.template_vars['markers'][1][0] == circle_2

    def test_poly_marker(self):
        """Test polygon marker."""

        poly_temp = self.env.get_template('poly_marker.js')

        polygon = poly_temp.render({'marker': 'polygon_1',
                                    'lat': 45.5,
                                    'lon': -122.5,
                                    'line_color': 'black',
                                    'line_opacity': 1,
                                    'line_weight': 2,
                                    'fill_color': 'blue',
                                    'fill_opacity': 1,
                                    'num_sides': 4,
                                    'rotation': 0,
                                    'radius': 15})

        self.map.polygon_marker(location=[45.5, -122.5])
        assert self.map.template_vars['markers'][0][0] == polygon

    def test_latlng_pop(self):
        """Test lat/lon popovers."""

        self.map.lat_lng_popover()
        pop_templ = self.env.get_template('lat_lng_popover.js').render()
        assert self.map.template_vars['lat_lng_pop'] == pop_templ

    def test_click_for_marker(self):
        """Test click for marker functionality."""

        # Lat/lon popover.
        self.map.click_for_marker()
        click_templ = self.env.get_template('click_for_marker.js')
        click = click_templ.render({'popup': ('"Latitude: " + lat + "<br>'
                                              'Longitude: " + lng ')})
        assert self.map.template_vars['click_pop'] == click

        # Custom popover.
        self.map.click_for_marker(popup='Test')
        click_templ = self.env.get_template('click_for_marker.js')
        click = click_templ.render({'popup': '"Test"'})
        assert self.map.template_vars['click_pop'] == click

    def test_vega_popup(self):
        """Test vega popups."""

        vis = vincent.Bar(width=675 - 75, height=350 - 50, no_data=True)

        self.map.simple_marker(location=[45.60, -122.8],
                               popup=(vis, 'vis.json'))
        popup_temp = self.env.get_template('vega_marker.js')
        vega = popup_temp.render({'mark': 'marker_1', 'div_id': 'vis',
                                  'width': 675, 'height': 350,
                                  'max_width': 900,
                                  'json_out': 'vis.json',
                                  'vega_id': '#vis'})
        assert self.map.template_vars['custom_markers'][0][2] == vega

    def test_geo_json(self):
        """Test geojson method."""

        path = 'us-counties.json'
        geo_path = ".defer(d3.json, '{0}')".format(path)

        # No data binding.
        self.map.geo_json(geo_path=path)
        geo_path = ".defer(d3.json, '{0}')".format(path)
        map_var = 'gjson_1'
        layer_var = 'gjson_1'
        style_temp = self.env.get_template('geojson_style.js')
        style = style_temp.render({'style': 'style_1',
                                   'line_color': 'black',
                                   'line_weight': 1,
                                   'line_opacity': 1,
                                   'fill_color': 'blue',
                                   'fill_opacity': 0.6})
        layer = ('gJson_layer_{0} = L.geoJson({1}, {{style: {2},'
                 'onEachFeature: onEachFeature}}).addTo(map)'
                 .format(1, layer_var, 'style_1'))

        templ = self.map.template_vars
        assert self.map.map_type == 'geojson'
        assert templ['func_vars'][0] == map_var
        assert templ['geo_styles'][0] == style
        assert templ['gjson_layers'][0] == layer
        assert templ['json_paths'][0] == geo_path

        # Data binding incorrect color value error.
        data = setup_data()
        nt.assert_raises(ValueError, self.map.geo_json,
                         path, data=data,
                         columns=['FIPS_Code', 'Unemployed_2011'],
                         key_on='feature.id', fill_color='blue')

        # Data binding threshold_scale too long.
        data = setup_data()
        nt.assert_raises(ValueError, self.map.geo_json,
                         path, data=data,
                         columns=['FIPS_Code', 'Unemployed_2011'],
                         key_on='feature.id',
                         threshold_scale=[1, 2, 3, 4, 5, 6, 7],
                         fill_color='YlGnBu')

        # With DataFrame data binding, default threshold scale.
        self.map.geo_json(geo_path=path, data=data,
                          columns=['FIPS_Code', 'Unemployed_2011'],
                          key_on='feature.id', fill_color='YlGnBu',
                          reset=True)
        geo_path = ".defer(d3.json, '{0}')".format(path)
        data_path = ".defer(d3.json, '{0}')".format('data.json')
        map_var = 'gjson_1'
        layer_var = 'gjson_1'
        data_var = 'data_1'

        domain = [4.0, 1000.0, 3000.0, 5000.0, 9000.0]
        palette = folium.utilities.color_brewer('YlGnBu')
        d3range = palette[0: len(domain) + 1]
        color_temp = self.env.get_template('d3_threshold.js')
        scale = color_temp.render({'domain': domain,
                                   'range': d3range})

        style_temp = self.env.get_template('geojson_style.js')
        color = 'color(matchKey(feature.id, data_1))'
        style = style_temp.render({'style': 'style_1',
                                   'line_color': 'black',
                                   'line_weight': 1,
                                   'line_opacity': 1,
                                   'quantize_fill': color,
                                   'fill_opacity': 0.6})

        layer = ('gJson_layer_{0} = L.geoJson({1}, {{style: {2},'
                 'onEachFeature: onEachFeature}}).addTo(map)'
                 .format(1, layer_var, 'style_1'))

        templ = self.map.template_vars
        assert templ['func_vars'] == [data_var, map_var]
        assert templ['geo_styles'][0] == style
        assert templ['gjson_layers'][0] == layer
        assert templ['json_paths'] == [data_path, geo_path]
        assert templ['color_scales'][0] == scale

        # Adding TopoJSON as additional layer.
        path_2 = 'or_counties_topo.json'
        self.map.geo_json(geo_path=path_2, topojson='objects.or_counties_geo')
        geo_path_2 = ".defer(d3.json, '{0}')".format(path_2)
        map_var_2 = 'tjson_2'
        layer_var_2 = 'topo_2'
        topo_func = ('topo_2 = topojson.feature(tjson_2,'
                     ' tjson_2.objects.or_counties_geo);')
        fmt = ('gJson_layer_{0} = L.geoJson({1}, {{style: {2},'
               'onEachFeature: onEachFeature}}).addTo(map)')
        layer_2 = fmt.format(2, layer_var_2, 'style_2')

        templ = self.map.template_vars
        assert templ['func_vars'] == [data_var, map_var, map_var_2]
        assert templ['gjson_layers'][1] == layer_2
        assert templ['json_paths'] == [data_path, geo_path, geo_path_2]
        assert templ['topo_convert'][0] == topo_func

    def test_map_build(self):
        """Test map build."""

        # Standard map.
        self.map._build_map()
        html_templ = self.env.get_template('fol_template.html')

        tmpl = {'Tiles': 'https://{s}.tile.openstreetmap.org/{z}/{x}/{y}.png',
                'attr': ('Map data (c) <a href="http://openstreetmap.org">'
                         'OpenStreetMap</a> contributors'),
                'map_id': 'folium_' + '0' * 32,
                'lat': 45.5236, 'lon': -122.675, 'max_zoom': 20,
                'size': 'style="width: 900px; height: 400px"',
                'zoom_level': 4,
                'min_zoom': 1,
                'min_lat': -90,
                'max_lat': 90,
                'min_lon': -180,
                'max_lon': 180}
        HTML = html_templ.render(tmpl, plugins={})

        assert self.map.HTML == HTML

    def test_tile_attr_unicode(self):
        """Test tile attribution unicode

        Test not cover b'юникод'
        because for python 3 bytes can only contain ASCII literal characters.
        """

        if not PY3:
            map = folium.Map(location=[45.5236, -122.6750],
                             tiles='test', attr=b'unicode')
            map._build_map()
        else:
            map = folium.Map(location=[45.5236, -122.6750],
                             tiles='test', attr=u'юникод')
            map._build_map()
        map = folium.Map(location=[45.5236, -122.6750],
                         tiles='test', attr='юникод')
        map._build_map()

    def test_create_map(self):
        """Test create map."""

        map = folium.Map(location=[45.5236, -122.6750],
                         tiles='test', attr='юникод')

        # Add json data.
        path = 'us-counties.json'
        data = setup_data()
        map.geo_json(geo_path=path, data=data,
                     columns=['FIPS_Code', 'Unemployed_2011'],
                     key_on='feature.id', fill_color='YlGnBu',
                     reset=True)

        # Add plugins.
        map.polygon_marker(location=[45.5, -122.5])

        # Test write.
        map.create_map()

    def test_line(self):
        """Test line."""

        line_temp = self.env.get_template('polyline.js')

        line_opts = {
            'color': 'blue',
            'weight': 2,
            'opacity': 1
        }
        locations = [
            [[45.5236, -122.6750], [45.5236, -122.6751]],
            [[45.5237, -122.6750], [45.5237, -122.6751]],
            [[45.5238, -122.6750], [45.5238, -122.6751]]
        ]
        line_rendered = line_temp.render({'line': 'line_1',
                                          'locations': locations,
                                          'options': line_opts})

        self.map.line(locations=locations,
                      line_color=line_opts['color'],
                      line_weight=line_opts['weight'],
                      line_opacity=line_opts['opacity'])
        assert self.map.template_vars['lines'][0][0] == line_rendered

    def test_multi_polyline(self):
        """Test multi_polyline."""

        multiline_temp = self.env.get_template('multi_polyline.js')

        multiline_opts = {'color': 'blue',
                          'weight': 2,
                          'opacity': 1}
        locations = [[[45.5236, -122.6750], [45.5236, -122.6751]],
                     [[45.5237, -122.6750], [45.5237, -122.6751]],
                     [[45.5238, -122.6750], [45.5238, -122.6751]]]
        multiline_rendered = multiline_temp.render({'multiline': 'multiline_1',
                                                    'locations': locations,
                                                    'options': multiline_opts})

        self.map.multiline(locations=locations,
                           line_color=multiline_opts['color'],
                           line_weight=multiline_opts['weight'],
                           line_opacity=multiline_opts['opacity'])
        assert self.map.template_vars['multilines'][0][0] == multiline_rendered

    def test_fit_bounds(self):
        """Test fit_bounds."""
        bounds = ((52.193636, -2.221575), (52.636878, -1.139759))
        fit_bounds_tpl = self.env.get_template('fit_bounds.js')
        fit_bounds_rendered = fit_bounds_tpl.render({
            'bounds': json.dumps(bounds),
            'fit_bounds_options': {}, })

        self.map.fit_bounds(bounds)
        assert self.map.template_vars['fit_bounds'] == fit_bounds_rendered

        fit_bounds_tpl = self.env.get_template('fit_bounds.js')
        fit_bounds_rendered = fit_bounds_tpl.render({
            'bounds': json.dumps(bounds),
            'fit_bounds_options': json.dumps({'maxZoom': 15,
                                              'padding': (3, 3), }, sort_keys=True),
        })

        self.map.fit_bounds(bounds, max_zoom=15, padding=(3, 3))

        assert self.map.template_vars['fit_bounds'] == fit_bounds_rendered

<<<<<<< HEAD
    def test_image_overlay(self):
        """Test image overlay"""
        from numpy.random import random
        from folium.utilities import write_png
        import base64
        
        data = random((100,100))
        png_str = write_png(data)
        with open('data.png', 'wb') as f:
            f.write(png_str)
        inline_image_url = "data:image/png;base64,"+base64.b64encode(png_str).decode('utf-8')
        
        image_tpl = self.env.get_template('image_layer.js')
        image_name = 'Image_Overlay'
        image_opacity = 0.25
        image_url = 'data.png'
        min_lon, max_lon, min_lat, max_lat = -90.0, 90.0, -180.0, 180.0
        image_bounds = [[min_lon, min_lat], [max_lon, max_lat]]  
        
        image_rendered = image_tpl.render({'image_name': image_name,
                                           'image_url': image_url,
                                           'image_bounds': image_bounds,
                                           'image_opacity': image_opacity
        })

        self.map.image_overlay(data, filename=image_url)
        assert image_rendered in self.map.template_vars['image_layers']


        image_rendered = image_tpl.render({'image_name': image_name,
                                           'image_url': inline_image_url,
                                           'image_bounds': image_bounds,
                                           'image_opacity': image_opacity
        })

        self.map.image_overlay(data)
        assert image_rendered in self.map.template_vars['image_layers']
=======
    def test_scroll_zoom_toggler_plugin(self):
        "test ScrollZoomToggler plugin"""
        a_map = folium.Map([45,3], zoom_start=4)
        a_map.add_plugin(ScrollZoomToggler())
        a_map._build_map()

    def test_marker_cluster_plugin(self):
        "test MarkerCluster plugin"""
        data = [(35,-12,"lower left"),
                (35, 30,"lower right"),
                (60,-12,"upper left"),
                (60, 30,"upper right"),
                ]
        a_map = folium.Map([0,0], zoom_start=0)
        a_map.add_plugin(MarkerCluster(data))
        a_map._build_map()
>>>>>>> 53de04b7
<|MERGE_RESOLUTION|>--- conflicted
+++ resolved
@@ -482,7 +482,6 @@
 
         assert self.map.template_vars['fit_bounds'] == fit_bounds_rendered
 
-<<<<<<< HEAD
     def test_image_overlay(self):
         """Test image overlay"""
         from numpy.random import random
@@ -520,7 +519,7 @@
 
         self.map.image_overlay(data)
         assert image_rendered in self.map.template_vars['image_layers']
-=======
+
     def test_scroll_zoom_toggler_plugin(self):
         "test ScrollZoomToggler plugin"""
         a_map = folium.Map([45,3], zoom_start=4)
@@ -536,5 +535,4 @@
                 ]
         a_map = folium.Map([0,0], zoom_start=0)
         a_map.add_plugin(MarkerCluster(data))
-        a_map._build_map()
->>>>>>> 53de04b7
+        a_map._build_map()